import os
import re
import json
import subprocess
from pathlib import Path
from typing import Any
from urllib.parse import urlparse

from io import BytesIO

from dotenv import load_dotenv
from telegram import Update, Message, MessageEntity, InlineKeyboardButton, InlineKeyboardMarkup
from telegram.ext import (
    CommandHandler,
    MessageHandler,
    filters,
    CallbackContext,
    ApplicationBuilder,
    CallbackQueryHandler,
    ContextTypes,
)

from rich.logging import RichHandler
from telegramify_markdown import markdownify
from ytelegraph import TelegraphAPI
import logging

from . import requests
from .md_to_dom import md_to_dom


# Configure rich logging
logging.basicConfig(
    level=logging.INFO,
    format="%(message)s",
    datefmt="[%X]",
    handlers=[RichHandler(rich_tracebacks=False, markup=True)],
)
logging.getLogger("httpx").setLevel(logging.WARNING)

logger = logging.getLogger(__name__)


class PersistentDict(dict):
    """A simple persistent dictionary stored as JSON using pathlib.
    Automatically saves on each set or delete operation.
    """

    def __init__(self, filename: str):
        super().__init__()
        self.path = Path(filename)
        if self.path.exists():
            try:
                data = json.loads(self.path.read_text())
                if isinstance(data, dict):
                    self.update(data)
            except Exception:
                pass

    def __setitem__(self, key, value):
        super().__setitem__(key, value)
        self._save()

    def __delitem__(self, key):
        super().__delitem__(key)
        self._save()

    def _save(self):
        self.path.write_text(json.dumps(self, indent=2))


# Load environment variables
load_dotenv()
TELEGRAM_BOT_TOKEN = os.getenv("TELEGRAM_BOT_TOKEN")
if not TELEGRAM_BOT_TOKEN:
    raise ValueError("You must provide a TELEGRAM_BOT_TOKEN in your .env")

READECK_BASE_URL = os.getenv("READECK_BASE_URL", "http://localhost:8000")
READECK_CONFIG = os.getenv("READECK_CONFIG", None)
READECK_DATA = os.getenv("READECK_DATA", None)
USER_TOKEN_MAP = PersistentDict(".user_tokens.json")


# -- NEW: Attempt to enable LLM summarization
LLM_ENABLED = False
LLM_MODEL = os.getenv("LLM_MODEL", "gemini-2.0-flash-lite")
LLM_KEY = os.getenv("LLM_KEY")
LLM_SUMMARY_MAX_LENGTH = int(os.getenv("LLM_SUMMARY_MAX_LENGTH", "2500"))

try:
    import llm  # Assuming you have `llm` installed

    # If you have other environment checks for credentials, do them here.
    # If all is good, enable:
    LLM_ENABLED = True
    logger.info(f"LLM is ENABLED using model '{LLM_MODEL}' with max length {LLM_SUMMARY_MAX_LENGTH}.")
except ImportError:
    logger.warning("llm library not installed. Summarization feature is DISABLED.")


def escape_markdown_v2(text: str) -> str:
    return re.sub(r"([_*\[\]()~`>#+\-=|{}.!])", r"\\\1", text)


<<<<<<< HEAD
async def help_command(update: Update, context: CallbackContext) -> None:
=======
async def start(update: Update, context: CallbackContext) -> None:
    """
    Send a welcome message and log user ID.
    """
    user_id = update.effective_user.id
    logger.info(f"User started the bot. user_id={user_id}")
>>>>>>> 63b76721
    await update.message.reply_text(
        "Hi! Send me a URL to save it on Readeck.\n\n"
        "To configure your Readeck credentials use one of:\n"
        "• /token <YOUR_READECK_TOKEN>\n"
        "• /register <password>  (your Telegram user ID is used as username)"
    )


async def start(update: Update, context: CallbackContext) -> None:
    # /start behaves exactly like /help
    await help_command(update, context)


async def extract_url_title_labels(text: str):
    """Extract URL, title, and labels from text."""
    url_pattern = r"(https?://[^\s]+)"
    match = re.search(url_pattern, text)
    if not match:
        return None, None, []
    url = match.group(0)
    after_url = text.replace(url, "").strip()
    labels = re.findall(r"\+(\w+)", after_url)
    for lbl in labels:
        after_url = after_url.replace(f"+{lbl}", "")
    title = after_url.strip()
    return url, (title if title else None), labels


def _normalize_url(url: str) -> str:
    """
    Guarantee that the URL starts with a scheme and
    remove trailing punctuation such as commas or periods.
    """
    url = url.strip(".,:;!?)]}")
    if not urlparse(url).scheme:
        url = f"https://{url}"
    return url


async def handle_message(update: Update, context: CallbackContext) -> None:
    """
    Handle non-command text messages:
    - If the message contains a URL, save it as a bookmark.
    - Otherwise, provide guidance.
    """
    user_id = update.effective_user.id

    token = USER_TOKEN_MAP.get(str(user_id))

    for ent in update.message.entities:
        if ent.type == MessageEntity.TEXT_LINK:
            url = ent.url
        elif ent.type == MessageEntity.URL:
            url = _normalize_url(update.message.parse_entity(ent))
        else:
            continue

        await save_bookmark(update, url, token)


async def register_command(update: Update, context: CallbackContext) -> None:
    """
    Handle the /register command.
    Usage: /register <password>
    Uses the Telegram user ID as the username.
    """
    user_id = update.effective_user.id
    if len(context.args) == 1:
        username = str(user_id)
        password = context.args[0]
    elif len(context.args) == 2:
        username = context.args[0]
        password = context.args[1]
    else:
        await update.message.reply_text(
            "Usage: /register <user> <password>\nor /register <password> (your Telegram user ID will be used as username)."
        )
        return
    await register_and_fetch_token(update, username, password)


async def token_command(update: Update, context: CallbackContext) -> None:
    """
    Handle the /token command.
    Usage: /token <YOUR_READECK_TOKEN>
    """
    user_id = update.effective_user.id
    if not context.args or len(context.args) != 1:
        await update.message.reply_text("Usage: /token <YOUR_READECK_TOKEN>")
        return
    token = context.args[0]
    USER_TOKEN_MAP[str(user_id)] = token
    await update.message.reply_text("Your Readeck token has been saved.")
    logger.info(f"Set token for user_id={user_id}")


async def register_and_fetch_token(update: Update, username: str, password: str):
    """
    Register a new user in Readeck and fetch the corresponding token.
    First, try using the CLI command.
    If it fails, try via Docker.
    Then obtain the token via the API.
    """
    command = (
        ["readeck", "user"] + (["-config", READECK_CONFIG] if READECK_CONFIG else []) + ["-u", username, "-p", password]
    )
    logger.info(f"Attempting to register user '{username}' using CLI")
    logger.debug(f"CLI command: {command}")
    kw = {}
    if READECK_DATA:
        logger.info(f"Using READECK_DATA={READECK_DATA}")
        kw["cwd"] = Path(READECK_DATA).parent
    result = subprocess.run(command, capture_output=True, text=True, **kw)
    if result.returncode != 0:
        logger.warning(f"CLI command failed: {result.stderr.strip()}, trying docker")
        docker_command = [
            "docker",
            "run",
            "codeberg.org/readeck/readeck:latest",
            "readeck",
            "user",
            "-u",
            username,
            "-p",
            password,
        ]
        result = subprocess.run(docker_command, capture_output=True, text=True)
        if result.returncode != 0:
            await update.message.reply_text(f"Registration failed: {result.stderr.strip()}")
            logger.error(f"Registration failed with docker: {result.stderr.strip()}")
            return

    logger.info(f"User '{username}' registered successfully. Fetching token...")

    auth_url = f"{READECK_BASE_URL}/api/auth"
    payload = {
        "application": "telegram bot",
        "username": username,
        "password": password,
    }
    headers = {"accept": "application/json", "content-type": "application/json"}
    r = await requests.post(auth_url, headers=headers, json=payload)
    r.raise_for_status()

    data = r.json()
    token = data.get("token")
    if token:
        USER_TOKEN_MAP[str(update.effective_user.id)] = token
        await update.message.reply_text("Registration successful! Your token has been saved.")
        logger.info(f"Token for user '{username}' saved for Telegram user {update.effective_user.id}")
    else:
        await update.message.reply_text("Registration succeeded but failed to retrieve token.")
        logger.error("Token missing in auth response.")


async def reply_details(message: Message, token: str, bookmark_id: str):
    """Reply with details about the saved bookmark. Include a keyboard of actions"""

    headers = {
        "Authorization": f"Bearer {token}",
        "accept": "application/json",
        "content-type": "application/json",
    }
    details = await requests.get(f"{READECK_BASE_URL}/api/bookmarks/{bookmark_id}", headers=headers)
    details.raise_for_status()
    info = details.json()
    logger.info(info)
    title = info.get("title") or info.get("url")
    url = info.get("url")

    # Create an inline keyboard with actions pre-fills
    button_read = InlineKeyboardButton("Read", callback_data=f"read_{bookmark_id}")
    button_publish = InlineKeyboardButton("Publish", callback_data=f"pub_{bookmark_id}")
    button_epub = InlineKeyboardButton("Epub", callback_data=f"epub_{bookmark_id}")

    # Conditionally add summarize button
    if LLM_ENABLED:
        button_summarize = InlineKeyboardButton("Summarize", callback_data=f"summarize_{bookmark_id}")
        reply_markup = InlineKeyboardMarkup([[button_read, button_publish], [button_epub, button_summarize]])
    else:
        reply_markup = InlineKeyboardMarkup([[button_read, button_publish], [button_epub]])
    await message.reply_markdown_v2(f"[{escape_markdown_v2(title)}]({url})", reply_markup=reply_markup)


async def summarize_handler(update: Update, context: CallbackContext) -> None:
    """Callback for 'Summarize' button that uses llm to summarize the article."""
    query = update.callback_query
    await query.answer()  # Acknowledge the callback

    # Parse bookmark_id from "summarize_<bookmark_id>"
    _, bookmark_id = query.data.split("_", 1)
    user_id = update.effective_user.id
    token = USER_TOKEN_MAP.get(str(user_id))

    article_text = await fetch_article_markdown(bookmark_id, token)

    # 2) Build a prompt instructing the LLM to summarize in the same language
    #    and limit the summary to ~LLM_SUMMARY_MAX_LENGTH characters.
    prompt = f"""Summarize the following article. You must respect the same language as the original text. 
Please keep the summary under {LLM_SUMMARY_MAX_LENGTH} characters. 

ARTICLE:
{article_text}
"""

    try:
        # 3) Call the llm library - usage will vary depending on your LLM setup
        # For example, if `llm` has a .predict() function:
        model = llm.get_async_model(LLM_MODEL)
        summary = await model.prompt(
            prompt=prompt,
            key=LLM_KEY,
        ).text()
        # If your library is synchronous or has a different API, adjust accordingly.
    except Exception as e:
        logger.error(f"LLM summarization failed: {e}")
        await query.message.reply_text("Could not summarize the article")
        return

    await query.message.reply_text(summary)


async def handle_detail_command(update: Update, context: ContextTypes.DEFAULT_TYPE):
    command = update.message.text
    match = re.match(r"^/b_(\w+)", command)
    if not match:
        await update.message.reply_text("Invalid command format. Use /b_<bookmark_id>")
        return

    bookmark_id = match.group(1)
    user_id = update.effective_user.id
    token = USER_TOKEN_MAP.get(str(user_id))
    await reply_details(update.message, token, bookmark_id)


async def save_bookmark(update: Update, url: str, token: str):
    """Save a bookmark to Readeck and return a link and the bookmark_id."""
    headers = {
        "Authorization": f"Bearer {token}",
        "accept": "application/json",
        "content-type": "application/json",
    }

    r = await requests.post(f"{READECK_BASE_URL}/api/bookmarks", json={"url": url}, headers=headers)
    r.raise_for_status()
    bookmark_id = r.headers.get("Bookmark-Id")
    await reply_details(update.message, token, bookmark_id)
    logger.info(f"Saved bookmark with ID {bookmark_id}")


async def read_handler(update: Update, context: CallbackContext) -> None:
    """
    Handle dynamic read_<bookmark_id> to fetch markdown.
    """
    query = update.callback_query
    await query.answer()  # Acknowledge the callback

    text = query.data.strip()

    try:
        _, bookmark_id, chunk_n = text.split("_")
        chunk_n = int(chunk_n)
    except ValueError:
        # first page: it has no chunk suffix
        _, bookmark_id = text.split("_")
        chunk_n = 0

    user_id = update.effective_user.id
    token = USER_TOKEN_MAP.get(str(user_id))
    if not token:
        await query.message.reply_text(
            "I don't have your Readeck token. Set it with /token <YOUR_TOKEN> or /register <password>."
        )
    article_text = await fetch_article_markdown(bookmark_id, token)
    chunk_size = 2000

    # Split the article text into chunks of 4000 characters
    article_chunks = [article_text[i : i + chunk_size] for i in range(0, len(article_text), chunk_size)]
    # TODO : implements a smarter chunker . Do not split in the middle of a word.

    chunk = article_chunks[chunk_n]

    if chunk_n < len(article_chunks) - 1:
        button_read = InlineKeyboardButton("Next", callback_data=f"read_{bookmark_id}_{chunk_n + 1}")
        reply_markup = InlineKeyboardMarkup([[button_read]])
    else:
        # Last chunk, no next button
        reply_markup = None
        # TODO : If it's the last page, add a button "archive". See issue #6
        # https://github.com/mgaitan/readeckbot/issues/6

    await query.message.reply_text(chunk, reply_markup=reply_markup)


async def fetch_article_markdown(bookmark_id: str, token: str):
    """Fetch the markdown of a bookmark by its ID."""
    headers = {
        "Authorization": f"Bearer {token}",
        "accept": "text/markdown",
    }
    r = await requests.get(f"{READECK_BASE_URL}/api/bookmarks/{bookmark_id}/article.md", headers=headers)
    r.raise_for_status()
    return r.text


async def fetch_bookmarks(
    token: str,
    author: str | None = None,
    is_archived: bool | None = None,
    search: str | None = None,
    site: str | None = None,
    title: str | None = None,
    type_: list[str] | None = None,
    labels: str | None = None,
    is_loaded: bool | None = None,
    has_errors: bool | None = None,
    has_labels: bool | None = None,
    is_marked: bool | None = None,
    range_start: str | None = None,
    range_end: str | None = None,
    read_status: list[str] | None = None,
    updated_since: str | None = None,
    bookmark_id: str | None = None,
    collection: str | None = None,
    limit: int | None = None,
    offset: int | None = None,
    sort: list[str] | None = None,
) -> dict[str, Any]:
    headers = {
        "Authorization": f"Bearer {token}",
        "accept": "application/json",
    }

    # Prepare query parameters, skipping any that are None
    params = {
        "author": author,
        "is_archived": is_archived,
        "search": search,
        "site": site,
        "title": title,
        "type": type_,
        "labels": labels,
        "is_loaded": is_loaded,
        "has_errors": has_errors,
        "has_labels": has_labels,
        "is_marked": is_marked,
        "range_start": range_start,
        "range_end": range_end,
        "read_status": read_status,
        "updated_since": updated_since,
        "id": bookmark_id,
        "collection": collection,
        "limit": limit,
        "offset": offset,
        "sort": sort,
    }

    # Remove keys with None values
    filtered_params = {k: v for k, v in params.items() if v is not None}

    response = await requests.get(
        f"{READECK_BASE_URL}/api/bookmarks",
        headers=headers,
        params=filtered_params,
    )
    response.raise_for_status()
    return response.json()


async def fetch_article_epub(bookmark_id: str, token: str):
    """Fetch the markdown of a bookmark by its ID."""
    headers = {
        "Authorization": f"Bearer {token}",
        "accept": "text/epub+zip",
    }
    r = await requests.get(f"{READECK_BASE_URL}/api/bookmarks/{bookmark_id}/article.epub", headers=headers)
    r.raise_for_status()
    return BytesIO(r.content)


async def epub_handler(update: Update, context: CallbackContext) -> None:
    """
    Handle dynamic md_<bookmark_id> to fetch markdown.
    """
    query = update.callback_query
    await query.answer()  # Acknowledge the callback

    text = query.data.strip()

    _, bookmark_id = text.split("_")

    user_id = update.effective_user.id
    token = USER_TOKEN_MAP.get(str(user_id))
    if not token:
        await query.message.reply_text(
            "I don't have your Readeck token. Set it with /token <YOUR_TOKEN> or /register <password>."
        )
        return
    epub = await fetch_article_epub(bookmark_id, token)

    await query.message.reply_document(
        document=epub,
        filename=f"{bookmark_id}.epub",
        caption="Here is your epub file.",
    )


async def epub_command(update: Update, context: CallbackContext) -> None:
    """Generate an epub of all unread bookmarks, send it, and archive them."""
    user_id = update.effective_user.id
    token = USER_TOKEN_MAP.get(str(user_id))
    if not token:
        await update.message.reply_text(
            "I don't have your Readeck token. Set it with /token <YOUR_TOKEN> or /register <password>."
        )
        return

    headers = {
        "Authorization": f"Bearer {token}",
        "content-type": "application/json",
    }
    # Define el filtro: bookmarks no archivados.
    params = {
        "author": "",
        "is_archived": "false",
        "labels": "",
        "search": "",
        "site": "",
        "title": "",
    }

    # Step 1: unarchive bookmarks
    list_url = f"{READECK_BASE_URL}/api/bookmarks"
    list_response = await requests.get(list_url, headers={**headers, "accept": "application/json"}, params=params)

    bookmarks = list_response.json()
    bookmark_ids = [b.get("id") for b in bookmarks if b.get("id")]

    if not bookmark_ids:
        await update.message.reply_text("There is no unread bookmarks. ")
        return

    await update.message.reply_text(f"Found {len(bookmark_ids)} unread bookmarks. Downloading epub.")

    epub_url = f"{READECK_BASE_URL}/api/bookmarks/export.epub"
    epub_response = await requests.get(
        epub_url,
        headers={"Authorization": f"Bearer {token}", "accept": "application/epub+zip"},
        params=params,
    )

    # Fetch the epub file
    epub_bytes = BytesIO(epub_response.content)
    epub_bytes.name = "bookmarks.epub"
    await update.message.reply_document(
        document=epub_bytes,
        filename="bookmarks.epub",
        caption="Here is your epub file.",
    )

    # archive
    for bid in bookmark_ids:
        patch_url = f"{READECK_BASE_URL}/api/bookmarks/{bid}"
        patch_payload = {"is_archived": True}
        r = await requests.patch(patch_url, headers=headers, json=patch_payload)
        logger.info(f"Archived {bid} bookmark: {r.status_code}")


def format_list(bookmarks):
    """Format a list of bookmarks for display."""
    lines = []
    for bookmark in bookmarks:
        title = bookmark.get("title", "No Title")
        url = bookmark.get("url", "")
        lines.append(f"- [{title}]({url}) | /b_{bookmark['id']}")
    return "\n".join(lines)


async def unarchived_command(update: Update, context: CallbackContext) -> None:
    """List all unarchived bookmarks"""
    user_id = update.effective_user.id
    token = USER_TOKEN_MAP.get(str(user_id))
    bookmarks = await fetch_bookmarks(token, is_archived=False)
    if not bookmarks:
        await update.message.reply_text("No unarchived bookmarks found.")
        return
    message = format_list(bookmarks)
    # TODO format markdown
    await update.message.reply_markdown_v2(markdownify(message))


async def search_command(update: Update, context: CallbackContext) -> None:
    """Search bookmarks"""
    user_id = update.effective_user.id
    query = update.message.text.removeprefix("/search ").strip()
    if not query:
        await update.message.reply_text("Please provide a search query.")
        return
    token = USER_TOKEN_MAP.get(str(user_id))
    bookmarks = await fetch_bookmarks(token, search=query)
    if not bookmarks:
        await update.message.reply_text("No bookmarks found.")
        return
    message = format_list(bookmarks)
    # TODO format markdown
    await update.message.reply_markdown_v2(markdownify(message))


# Nuevo diccionario persistente para almacenar cuentas Telegraph
USER_TELEGRAPH = PersistentDict(".user_telegraph.json")


def parse_inline(text: str) -> list:
    """
    Converts text that may contain markdown links into a list of nodes.

    For example, the text:
      "Visit [Google](https://google.com)"
    is converted into:
      ["Visit ", {"tag": "a", "attrs": {"href": "https://google.com"}, "children": ["Google"]}]
    """
    parts = []
    last_index = 0
    # Regex for links: [text](url)
    for m in re.finditer(r"\[(.*?)\]\((.*?)\)", text):
        start, end = m.span()
        # Add text before the link if any
        if start > last_index:
            parts.append(text[last_index:start])
        link_text = m.group(1)
        link_url = m.group(2)
        parts.append({"tag": "a", "attrs": {"href": link_url}, "children": [link_text]})
        last_index = end
    # Append remaining text
    if last_index < len(text):
        parts.append(text[last_index:])
    return parts


def markdown_to_nodes(md: str) -> list:
    """
    A very basic function that converts markdown into a list of NodeElement objects for Telegraph.

    Supported:
      - Headers: "# " is converted to <h3> and "## " to <h4>.
      - Inline links (using parse_inline)
      - Other lines are wrapped in <p> tags.
    """
    nodes = []
    for line in md.splitlines():
        line = line.strip()
        if not line:
            continue
        # Check for headers
        if line.startswith("## "):
            content = line[3:].strip()
            children = parse_inline(content)
            nodes.append({"tag": "h4", "children": children})
        elif line.startswith("# "):
            content = line[2:].strip()
            children = parse_inline(content)
            nodes.append({"tag": "h3", "children": children})
        else:
            children = parse_inline(line)
            nodes.append({"tag": "p", "children": children})
    return nodes


async def publish_handler(update: Update, context: CallbackContext) -> None:
    """
    Handles the "publish" callback triggered by the inline button.
    Extracts the bookmark_id from the callback data and publishes
    the corresponding article's markdown to Telegraph.
    """
    query = update.callback_query
    await query.answer()  # Acknowledge the callback

    user_id = update.effective_user.id
    # Extract the bookmark_id from the callback data ("read_<bookmark_id>")
    try:
        _, bookmark_id = query.data.split("_", 1)
    except ValueError:
        await query.message.reply_text("Invalid callback data.")
        return

    # Retrieve the user's Readeck token
    token = USER_TOKEN_MAP.get(str(user_id))
    if not token:
        await query.message.reply_text("I don't have your Readeck token. Use /token or /register <password>.")
        return

    # Fetch the bookmark's markdown content
    md_content = await fetch_article_markdown(bookmark_id, token)

    # Fetch bookmark details to retrieve the title and additional info
    details_header = {"Authorization": f"Bearer {token}", "accept": "application/json"}
    details_response = await requests.get(f"{READECK_BASE_URL}/api/bookmarks/{bookmark_id}", headers=details_header)
    details_response.raise_for_status()
    details = details_response.json()
    title = details.get("title", "No Title")

    # Check if the user already has a Telegraph account; if not, create one automatically.
    telegraph_account = USER_TELEGRAPH.get(str(user_id))
    if telegraph_account:
        telegraph_token = telegraph_account.get("access_token")
        ph = TelegraphAPI(telegraph_token)
    else:
        telegram_user = update.effective_user.username or str(user_id)
        ph = TelegraphAPI(
            short_name=f"@{telegram_user}'s readeckbot blog",
            author_name=f"@{telegram_user}",
            author_url=f"https://t.me/{telegram_user}",
        )
        telegraph_token = ph.account.access_token
        USER_TELEGRAPH[str(user_id)] = {
            "access_token": telegraph_token,
            "author_name": f"User {user_id}",
        }

    # Convert the markdown to a Telegraph-compatible DOM
    dom = md_to_dom(md_content)
    # Optionally remove the first node if it redundantly contains the title
    if dom and title in dom[0]["children"]:
        dom = dom[1:]

    # Publish the markdown as a Telegraph page.
    page_link = ph.create_page(
        title,
        dom,
        author_name=details.get("author"),
        author_url=details.get("url"),
    )
    await query.message.reply_text(f"Your article is live at: {page_link}")


async def error_handler(update: object, context: CallbackContext) -> None:
    logger.error("Exception while handling an update:", exc_info=context.error)
    if update and hasattr(update, "message") and update.message:
        try:
            await update.message.reply_text("Having troubles now... try later.")
        except Exception as e:
            logger.error(f"Error sending error message: {e}")


def main():
    application = ApplicationBuilder().token(TELEGRAM_BOT_TOKEN).build()

    # Command handlers
    application.add_handler(CommandHandler("start", start))
    application.add_handler(CommandHandler("help", help_command))
    application.add_handler(CommandHandler("register", register_command))
    application.add_handler(CommandHandler("token", token_command))
    application.add_handler(CommandHandler("epub", epub_command))

    application.add_handler(CommandHandler("unarchived", unarchived_command))
    application.add_handler(CommandHandler("search", search_command))

    application.add_handler(CallbackQueryHandler(read_handler, pattern=r"^read_"))
    application.add_handler(CallbackQueryHandler(publish_handler, pattern=r"^pub_"))
    application.add_handler(CallbackQueryHandler(epub_handler, pattern=r"^epub_"))
    if LLM_ENABLED:
        application.add_handler(CallbackQueryHandler(summarize_handler, pattern=r"^summarize_"))

    # Non-command messages (likely bookmarks)
    application.add_handler(MessageHandler(filters.Regex(r"^/b_\w+"), handle_detail_command))
    application.add_handler(MessageHandler(filters.TEXT & ~filters.COMMAND, handle_message))

    application.add_error_handler(error_handler)

    application.run_polling()


if __name__ == "__main__":
    main()<|MERGE_RESOLUTION|>--- conflicted
+++ resolved
@@ -102,16 +102,12 @@
     return re.sub(r"([_*\[\]()~`>#+\-=|{}.!])", r"\\\1", text)
 
 
-<<<<<<< HEAD
 async def help_command(update: Update, context: CallbackContext) -> None:
-=======
-async def start(update: Update, context: CallbackContext) -> None:
     """
     Send a welcome message and log user ID.
     """
     user_id = update.effective_user.id
     logger.info(f"User started the bot. user_id={user_id}")
->>>>>>> 63b76721
     await update.message.reply_text(
         "Hi! Send me a URL to save it on Readeck.\n\n"
         "To configure your Readeck credentials use one of:\n"
